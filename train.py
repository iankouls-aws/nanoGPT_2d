--- conflicted
+++ resolved
@@ -173,9 +173,10 @@
     model.crop_block_size(block_size)
 model.to(device)
 
-# initialize a GradScaler if data type is float16 
+# initialize a GradScaler if data type is float16
+scaler = None
 if dtype == 'float16':
-    print(f'Initializing Gradient Scaler to account for dtype: {dtype}')
+    print(f"Initializing Gradient Scaler to account for dtype: {dtype}")
     scaler = torch.cuda.amp.GradScaler()
 
 # optimizer
@@ -193,6 +194,7 @@
 if ddp:
     model = DDP(model, device_ids=[ddp_local_rank])
 
+# helps estimate an arbitrarily accurate loss over either split using many batches
 @torch.no_grad()
 def estimate_loss():
     out = {}
@@ -268,8 +270,9 @@
         break
 
     # forward backward update, with optional gradient accumulation to simulate larger batch size
-    # and using the GradScaler if data type is float16 
+    # and using the GradScaler if data type is float16
     for micro_step in range(gradient_accumulation_steps):
+        # fetch a batch
         X, Y = get_batch('train')
         if ddp:
             # in DDP training we only need to sync gradients at the last micro step.
@@ -279,19 +282,19 @@
             model.require_backward_grad_sync = (micro_step == gradient_accumulation_steps - 1)
         with ctx:
             logits, loss = model(X, Y)
-<<<<<<< HEAD
-        loss.backward()
-    if grad_clip != 0:
+        # backward pass, with gradient scaling if training in fp16
+        scaler.scale(loss).backward() if scaler else loss.backward()
+    # clip the gradient
+    if grad_clip != 0.0:
+        scaler.unscale_(optimizer) if scaler else None
         torch.nn.utils.clip_grad_norm_(model.parameters(), grad_clip)
-    optimizer.step()
-=======
-        scaler.scale(loss).backward() if dtype == 'float16' else loss.backward()
-    if dtype == 'float16':
+    # step the optimizer
+    if scaler:
         scaler.step(optimizer)
         scaler.update()
-    else: 
+    else:
         optimizer.step()
->>>>>>> e0e94a10
+    # flush the gradients as soon as we can, no need for this memory anymore
     optimizer.zero_grad(set_to_none=True)
 
     # timing and logging
